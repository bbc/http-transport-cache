'use strict';

const _ = require('lodash');
const bluebird = require('bluebird');

const parseCacheControl = require('./parseCacheControl');
const getFromCache = require('./cache').getFromCache;
const storeInCache = require('./cache').storeInCache;
const toResponse = require('./toResponse');
const events = require('./events');

const MAX_AGE = 'max-age';
const STALE_WHILST_REVALIDATE = 'stale-while-revalidate';
const CACHE_CONTROL = 'cache-control';
const SEGMENT = 'body';

const refreshing = new Map();

function getMaxAge(res) {
  const cacheControl = parseCacheControl(res.headers[CACHE_CONTROL]);
  return cacheControl[MAX_AGE] * 1000;
}

function revalidate(cached, url, cache, opts) {
  const needsRevalidation = cached.item.revalidate && cached.item.revalidate < Date.now();
  if (needsRevalidation) {
    const refresh = _.get(opts, 'refresh', _.noop);

    if (!refreshing.has(url)) {
      refreshing.set(url, true);

      bluebird.resolve(refresh(url))
        .then((res) => {
          storeInCache(cache, SEGMENT, url, res.toJSON(), getMaxAge(res));
        })
        .catch(() => { })
        .finally(() => {
          refreshing.delete(url);
        });
    }
  }
}

function getExpiry(ctx, cacheControl) {
  const revalidateTime = _.get(ctx, 'res.item.revalidate', 0);
  const revalidateTtl = revalidateTime ? (Date.now() - revalidateTime) : 0;
  const originalExpiry = revalidateTtl || ctx.res.ttl;

  return originalExpiry || cacheControl[MAX_AGE] * 1000;
}

module.exports = (cache, opts) => {
  const staleWhilstRevalidate = _.get(opts, 'staleWhileRevalidate', false);

  return async (ctx, next) => {
    if (!cache.isReady()) {
      await cache.start(() => { });
    }

    const cached = await getFromCache(cache, SEGMENT, ctx.req.getUrl(), opts);
    if (cached) {
      if (staleWhilstRevalidate) {
        revalidate(cached, ctx.req.getUrl(), cache, opts);
      }
      ctx.res = toResponse(cached);
      events.emitCacheEvent('hit', opts);
      return;
    }
    events.emitCacheEvent('miss', opts);

    await next();

    if (ctx.isStale || ctx.res.statusCode >= 400) return;

<<<<<<< HEAD
    const swrEnabled = _.get(opts, 'staleWhileRevalidate', false);
    const cacheControl = parseCacheControl(ctx.res.headers[CACHE_CONTROL]);

    if (cacheControl[MAX_AGE]) {
      const revalidateTime = _.get(ctx, 'res.item.revalidate', 0);
      const revalidateTtl = revalidateTime ? Date.now() - revalidateTime : 0;
      const originalExpiry = revalidateTtl || ctx.res.ttl;
      let expiry = originalExpiry || cacheControl[MAX_AGE] * 1000;

      const item = ctx.res.fromCache ? ctx.res : ctx.res.toJSON();
      const swrTtl = (cacheControl[STALE_WHILST_REVALIDATE] || 0) * 1000;

      const setRevalidate = swrEnabled && !ctx.res.fromCache && swrTtl > 0;
=======
        const cacheControl = parseCacheControl(ctx.res.headers[CACHE_CONTROL]);

        if (cacheControl[MAX_AGE]) {
          let expiry = getExpiry(ctx, cacheControl);

          const item = ctx.res.fromCache ? ctx.res : ctx.res.toJSON();
          const swrTtl = (cacheControl[STALE_WHILST_REVALIDATE] || 0) * 1000;
          const setRevalidate = staleWhilstRevalidate && !ctx.res.fromCache && swrTtl > 0;
>>>>>>> ac58db25

      if (setRevalidate) {
        item.revalidate = Date.now() + cacheControl[MAX_AGE] * 1000;
        expiry += swrTtl;
      }
      return storeInCache(cache, SEGMENT, ctx.req.getUrl(), item, expiry);
    }
  };
};<|MERGE_RESOLUTION|>--- conflicted
+++ resolved
@@ -72,30 +72,14 @@
 
     if (ctx.isStale || ctx.res.statusCode >= 400) return;
 
-<<<<<<< HEAD
-    const swrEnabled = _.get(opts, 'staleWhileRevalidate', false);
     const cacheControl = parseCacheControl(ctx.res.headers[CACHE_CONTROL]);
 
     if (cacheControl[MAX_AGE]) {
-      const revalidateTime = _.get(ctx, 'res.item.revalidate', 0);
-      const revalidateTtl = revalidateTime ? Date.now() - revalidateTime : 0;
-      const originalExpiry = revalidateTtl || ctx.res.ttl;
-      let expiry = originalExpiry || cacheControl[MAX_AGE] * 1000;
+      let expiry = getExpiry(ctx, cacheControl);
 
       const item = ctx.res.fromCache ? ctx.res : ctx.res.toJSON();
       const swrTtl = (cacheControl[STALE_WHILST_REVALIDATE] || 0) * 1000;
-
-      const setRevalidate = swrEnabled && !ctx.res.fromCache && swrTtl > 0;
-=======
-        const cacheControl = parseCacheControl(ctx.res.headers[CACHE_CONTROL]);
-
-        if (cacheControl[MAX_AGE]) {
-          let expiry = getExpiry(ctx, cacheControl);
-
-          const item = ctx.res.fromCache ? ctx.res : ctx.res.toJSON();
-          const swrTtl = (cacheControl[STALE_WHILST_REVALIDATE] || 0) * 1000;
-          const setRevalidate = staleWhilstRevalidate && !ctx.res.fromCache && swrTtl > 0;
->>>>>>> ac58db25
+      const setRevalidate = staleWhilstRevalidate && !ctx.res.fromCache && swrTtl > 0;
 
       if (setRevalidate) {
         item.revalidate = Date.now() + cacheControl[MAX_AGE] * 1000;
